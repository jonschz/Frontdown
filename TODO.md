--- conflicted
+++ resolved
@@ -1,217 +1,211 @@
-# TODO Notes
-
-## WIP
-<<<<<<< HEAD
-- Integration test: Add file exclusions, break them intentionally in relativeWalk() to test
-=======
-- Setup new phone, archive the old phone properly (move to D:\\?)
-- Bit rot prevention: checksums? Full bitwise compare every X months / Rewrite file then?
-  See also [this discussion](https://www.reddit.com/r/DataHoarder/comments/8l0y7t/how_do_you_prevent_bit_rot_across_all_of_your/?utm_source=share&utm_medium=web2x&context=3)
-- Solution for the following setting:
-    - Backup Phone to internal HDD
-    - Backup the phone backup from the internal HDD to the external HDD
-    - could call migrate-backup from the backup script, or create a new "migration" type of source like "migrate://C:/Users/...
->>>>>>> b0700d48
-- Debug the list of warnings (changed moddate) in the most recent production backup
-    - close Firefox and Thunderbird are closed during backup
-    - if that helps, do a check in meta-backup that they are closed
-    - Volume Shadow Copy?
-- Test ftp://host// to scan the root directory
-    - Think about expected behaviour: ftp:/host/ scans ftp:/host/. , which (on Android) are different - . scans the home directory, '/' scans the full directory tree. ftp://host// would probably scan '/'. Is this intended?
-    - possibly yes; `ftp.mlsd('')` yields the same content as `ftp.mlsd('.')` unlike `ftp.mlsd('/')` which scans the root directory
-- continue pathlib migration
-- migrate various TODOnotes in different files here
-- Progress bar: show progress proportional to size, not number of files
-  - benchmark: proceed with tests
-  - see block below for status quo
-  - see also: Wrapping all system calls, discussed below
-
-### Planning of the progress bar upgrade
-- Test results yield:
-  - 1 ms overhead duration per copied file
-  - .6 ms overhead per hardlinked file (close enough to 1 ms)
-  - 10 ms / megabyte of copied data
-
-  so for each file, the progress bar should count one unit plus one unit for each 100 kib
-- Question: How do we manage this information efficiently?
-- Major problem: If we want to run the actions independently, we will either have to
-  1. scan the entire set of files to compute the total amount beforehand or
-  1. scan the file sizes during the scanning phase, don't save them in the action file, and provide a legacy
-   progress bar in case we run the action file separately
-  1. save the total file size, total expected hardlink size, and total expected copy size in the action file
-- Further potential problem: We might run above or finish below 100 % if the true file size differs from the expected one; ideas? Maybe dynamically update the top cap by comparing the real file size with the expected one?
-
-## Short TODOs
-- Better exception logging:
-  - Printing exceptions often lacks details, appending them to the log like `logging.error("msg", e)` prints the whole stack trace
-  - Contemplate which exceptions are frequent (like access denied), give them an easy display
-  - Print full stack trace for rarer exceptions
-- Migrate statistics away from a singleton to a property of backupJob
-- Think about optionally listing all files that were deleted (without any associated action like delete)
-- Tests for error handling: no permissions to delete, permissions to scan but not to copy
-- Think about which modes make sense with "versioned" and which don't,
-   think about whether some config entries can be removed
-- test the behaviour of directory junctions and see if it could run into infinite loops
-  - think about what the expected behavior for directory junctions is. Possible idea: Do not follow, throw warning / error
-
-## Known Bugs
-- vscode sometimes displays a coverage error in pytest that does not show up when pytest is run in powershell
-- number of backup errors is not counted / display correctly (not sure about the details)
-  - test this: run phase 1, delete a file, run phase 2; possible as integration test?
-
-## Larger ideas / bigger projects
-<<<<<<< HEAD
-- possible restructure: separate data sources and file system abstractions, relocate relativeWalkMountedDir
-  - Every DataSource would contain a file system abstraction
-  - file system abstractions could, conceivably, support scans, reads, possibly writes
-  - This might enable targets that are not on the disk. Might be a lot of work and I don't need this
-=======
-- journal of all files in backup root folder? Should make scanning phase a lot faster
->>>>>>> b0700d48
-- In the action html: a new top section with statistics and metadata
-- Simple optional GUI using wxPython? Maybe with progress bar and current file
-  - alternatively / in addition: Visual indicator on console if the backup is stuck; maybe some sort of blinking in the progress bar?
-  - warning when a big file is about to be copied? Asyncio copy + warning if the process is taking much longer than expected?
-- Multithreading the scanning phase so source and compare are scanned at the same time
-   - should improve the speed a lot!
-   - Concurrent is enough, probably don't need parallel
-   - asyncio?
-- Long paths: What is the status quo after pathlib migration?
-  - split backup_procedures into two files, one with low-level operations, one with high-level objects
-    - partially done
-    - scanning of long directories might also be affected and new bugs may be introduced, see e.g. https://stackoverflow.com/questions/29557760/long-paths-in-python-on-windows
-    - pseudocode in applyAction.py:
-      ```python
-      if (os == Windows) and (len(fromPath) >= MAX_PATH) # MAX_PATH == 260 including null terminator, so we need >=
-      fromPath = '\\\\?\\' + fromPath
-      ```
-      same with toPath
-- Move detection
-   - list / hashed dict of all files either in in source\compare or compare\source, larger than some minimum size,
-      then match based on some criteria below
-   - minimum size: 1 Mib?
-   - criteria: file type, file size, potentially moddate, other metadata?, optional binary compare
-   - test if moddate changes on moving / renaming a file
-      - if yes: compare file size + file extension + binary compare
-- Tree display for html? Is it easy? Low priority
-   - alternative: indentation based on folder depth? Should be easier
-   - take inspiration from TreeSizeFree
-- Command line interface
-    - allow all settings to be set via command line, remove full dependency on config files, at least for one source
-    - check if sufficient data is given to run without config file
-    - use the existing code to diff large folders (think about most sensible interface choice)
-- re-implement applying action files (low prioritys)
-
-### Notes for meta script / phone backup
-   - wait for phone and HDD to connect
-   - backup from phone to D
-   - backup from C, D to H
-   - how to do phone most efficiently?
-        - could to a versioned backup of phone to a folder on D:\\ that is not part of the backup, use migrate_backup.py
-           - none of the disadvantages below
-       - could to a versioned backup of phone to D and, independently, to H
-           - Advantage: most elegant and clear; Disadvantage: Network copy must be done twice, prob. slower, battery usage
-             - Counterpoint: Phone is quite fast
-       - could mirror phone to some folder, then hardlink backup from there to F\\Frontdown and H\\Frontdown
-           - Advantage: works; Disadvantage: Double memory usage and every new file copied twice; no phone versions on D:\\
-
-
-## Done (oldest to newest)
-- test run with full backup
-- support multiple sources or write a meta-file to launch multiple instances
-- start the backup in a sub-folder, so we can support multiple sources and log/metadata files don't look like part of the backup
-- Fix json errors being incomprehensible, because the location specified does not match the minified json (pfirsich)
-- Fixed a well hidden bug where some folders would not be recognized as existing in the compare directory due to an sorting / comparing error
-- Introduced proper error handling for inaccessible files
-- Put exludePaths as parameters to relativeWalk to be able to supress Access denied errors and speed up directory scanning
-- track statistics: how many GB copied, GB hardlinked, how many file errors, ...?
-- more accurate condition for failure / success other than the program not having crashed (pfirsich)
-  - In the action html: a new top section with statistics
-- option to deactivate copy (empty folder) in HTML
-- Show "amount to hardlink" and "amount to copy" after scanning
-  - especially important if we do scanning and saving separately
-  - second step: Compute if there is enough free disk space, throw an error if not
-- Restructuring:
-  - lots of code migrated to object-oriented
-  - split the main method into two, one for scanning, one for applying
-  - refactor the applyActions file; move everything but its `__main__` code elsewhere, move everything from backup into a new file
-    backup_job.py, make an object oriented model, have backup and applyActions call methods from backup_job.py
-  - remove exit() statements to call backups from meta .py files. Instead, use exceptions and have a nonzero return value of main()
-  - import config files via pydantic
-- auto-generation of the integration test (see comments in pre-run-cleanup.py)
-- flag to enable / disable copying empty folders
-- make installable, separate tests, venv
-- Merge an existing backup automatically into another backup of the same source
-  - Use case: Keep two backups of the data in different cities, copy the latest version of the backup during a visit
-  - Could be an entry point different from backup.py; probably write as script, not as part of the module
-- Verification of the integration test
-- Restructuring:
-  - relative imports: from Frontdown.basics -> from .basics
-  - put the entry points into separate files outside the package
-- fixed regression: reported error position in json
-- larger restructuring and abstraction of data sources
-- basic FTP support
-- FTP: unit tests for URL, adapt example config
-- FTP integration test
-- Migration to datetime, assume FTP servers to yield UTC times
-    - Phone appears to supply UTC times; see ftp_tests.py and compare to data on phone
-    - there are good reasons to migrate to UTC for moddates, one of them being that datetime.timestamp() relies on system calls for converting datetime objects back to floats. This caused a problem with files / folders with moddates 1970-01-01 (scan the dir '/' instead of '.' or '')
-    - General advice is that one should program timezone aware anyway (https://docs.python.org/3/library/datetime.html, naive vs. aware)
-    - Problem: Path(..).stat().st_mtime is in the local timezone; how do we approach this issue?
-    - os.utime() also likely accepts values in local time, not UTC
-    - change integration test to UTC when done
-- Bugfix: number of files copied does not match number of expected files in production
-  - log all files to be copied, and all files that are actually copied, find the difference
-  - test if the discrepancy between scan and copy because "files scanned" is fixed in production (full backup)
-- availability check (all sources + target), option what to do (prompt / abort)
-- Properly test all new options for handling unavailable files, update the example config file
-- Bug fixed for spurious new directories: wrong treatment of empty new dirs
-- Wildcards at the end (abc/def*) are no longer needed to exclude a folder and all its contents
-  - full backup: remove all unnecessary trailing stars in exclude rules, see if any unwanted folders show up
-
-## Old bugs (might no longer exist / not to be fixed soon)
-- bug: metadata is not updated if the backup is run from applyActions.py
-- debug the issue where empty folders are not recognized as "copy (empty)", on family PC
-
-## Pfirsich's TODO notes
-
-### TODOs
-
-- Caching (optimization for fileDirSet construction and action generation)
-- Hashes - Has to be implemented after caching, since they are pointless before that
-  - Benchmark this properly!
-- Docs & proper readme
-
-If anyone ever uses this (1.0):
-
-- Integration Tests (partially done)
-- Implement move detection (but only if someone complains in the issue tracker)
-
-### Possible features/changes
-
-- Custom comparison methods for single files? (also include "always" then, I'm primarily thinking about TrueCrypt containers)
-- With hashes and move detection: Don't just take into consideration the last backup, but N earlier backups
-  - This sounds cool, since hardlinkbackup does this, but I don't think that this is any useful to be honest, since you would have to have a file, delete it and then have it again somehow. Even if this does happen, it does so very rarely.
-- New folders tend to bloat the action list overview a lot (especially if they include .git folders) - Maybe add an option to simplify these?
-  - covered in my todo for tree style view
-- Maybe add useful excludes to the default.config.json? Such as: (last four are my settings)
-    ```json
-    "-/RECYCLER/",
-    "-/AppData/Roaming/Mozilla/Firefox/Profiles/-/parent.lock",
-    "-/desktop.ini",
-    "-/Windows/Temp/",
-    "hiberfil.sys",
-    "pagefile.sys",
-    "AppData/Local/-",
-    "AppData/LocalLow/-",
-    "Thumbs.db",
-    "ntuser.dat-"
-    ```
-- Volume Shadow Copy to copy open files?
-
-
-### Notes on action list generation
-- with compare_method = ["moddate", "size", "bytes"]: 2m 10s for 7100 files
-- skipping the copying of directories only gains 4 seconds
-- 6 of 6 ctrl+c aborts ended in filecmp.cmp, so that is probably the slowest part
+# TODO Notes
+
+## WIP
+- Integration test: Add file exclusions, break them intentionally in relativeWalk() to test
+- Setup new phone, archive the old phone properly (move to D:\\?)
+- Bit rot prevention: checksums? Full bitwise compare every X months / Rewrite file then?
+  See also [this discussion](https://www.reddit.com/r/DataHoarder/comments/8l0y7t/how_do_you_prevent_bit_rot_across_all_of_your/?utm_source=share&utm_medium=web2x&context=3)
+- Solution for the following setting:
+    - Backup Phone to internal HDD
+    - Backup the phone backup from the internal HDD to the external HDD
+    - could call migrate-backup from the backup script, or create a new "migration" type of source like "migrate://C:/Users/...
+- Debug the list of warnings (changed moddate) in the most recent production backup
+    - close Firefox and Thunderbird are closed during backup
+    - if that helps, do a check in meta-backup that they are closed
+    - Volume Shadow Copy?
+- Test ftp://host// to scan the root directory
+    - Think about expected behaviour: ftp:/host/ scans ftp:/host/. , which (on Android) are different - . scans the home directory, '/' scans the full directory tree. ftp://host// would probably scan '/'. Is this intended?
+    - possibly yes; `ftp.mlsd('')` yields the same content as `ftp.mlsd('.')` unlike `ftp.mlsd('/')` which scans the root directory
+- continue pathlib migration
+- migrate various TODOnotes in different files here
+- Progress bar: show progress proportional to size, not number of files
+  - benchmark: proceed with tests
+  - see block below for status quo
+  - see also: Wrapping all system calls, discussed below
+
+### Planning of the progress bar upgrade
+- Test results yield:
+  - 1 ms overhead duration per copied file
+  - .6 ms overhead per hardlinked file (close enough to 1 ms)
+  - 10 ms / megabyte of copied data
+
+  so for each file, the progress bar should count one unit plus one unit for each 100 kib
+- Question: How do we manage this information efficiently?
+- Major problem: If we want to run the actions independently, we will either have to
+  1. scan the entire set of files to compute the total amount beforehand or
+  1. scan the file sizes during the scanning phase, don't save them in the action file, and provide a legacy
+   progress bar in case we run the action file separately
+  1. save the total file size, total expected hardlink size, and total expected copy size in the action file
+- Further potential problem: We might run above or finish below 100 % if the true file size differs from the expected one; ideas? Maybe dynamically update the top cap by comparing the real file size with the expected one?
+
+## Short TODOs
+- Better exception logging:
+  - Printing exceptions often lacks details, appending them to the log like `logging.error("msg", e)` prints the whole stack trace
+  - Contemplate which exceptions are frequent (like access denied), give them an easy display
+  - Print full stack trace for rarer exceptions
+- Migrate statistics away from a singleton to a property of backupJob
+- Think about optionally listing all files that were deleted (without any associated action like delete)
+- Tests for error handling: no permissions to delete, permissions to scan but not to copy
+- Think about which modes make sense with "versioned" and which don't,
+   think about whether some config entries can be removed
+- test the behaviour of directory junctions and see if it could run into infinite loops
+  - think about what the expected behavior for directory junctions is. Possible idea: Do not follow, throw warning / error
+
+## Known Bugs
+- vscode sometimes displays a coverage error in pytest that does not show up when pytest is run in powershell
+- number of backup errors is not counted / display correctly (not sure about the details)
+  - test this: run phase 1, delete a file, run phase 2; possible as integration test?
+
+## Larger ideas / bigger projects
+- possible restructure: separate data sources and file system abstractions, relocate relativeWalkMountedDir
+  - Every DataSource would contain a file system abstraction
+  - file system abstractions could, conceivably, support scans, reads, possibly writes
+  - This might enable targets that are not on the disk. Might be a lot of work and I don't need this
+- journal of all files in backup root folder? Should make scanning phase a lot faster
+- In the action html: a new top section with statistics and metadata
+- Simple optional GUI using wxPython? Maybe with progress bar and current file
+  - alternatively / in addition: Visual indicator on console if the backup is stuck; maybe some sort of blinking in the progress bar?
+  - warning when a big file is about to be copied? Asyncio copy + warning if the process is taking much longer than expected?
+- Multithreading the scanning phase so source and compare are scanned at the same time
+   - should improve the speed a lot!
+   - Concurrent is enough, probably don't need parallel
+   - asyncio?
+- Long paths: What is the status quo after pathlib migration?
+  - split backup_procedures into two files, one with low-level operations, one with high-level objects
+    - partially done
+    - scanning of long directories might also be affected and new bugs may be introduced, see e.g. https://stackoverflow.com/questions/29557760/long-paths-in-python-on-windows
+    - pseudocode in applyAction.py:
+      ```python
+      if (os == Windows) and (len(fromPath) >= MAX_PATH) # MAX_PATH == 260 including null terminator, so we need >=
+      fromPath = '\\\\?\\' + fromPath
+      ```
+      same with toPath
+- Move detection
+   - list / hashed dict of all files either in in source\compare or compare\source, larger than some minimum size,
+      then match based on some criteria below
+   - minimum size: 1 Mib?
+   - criteria: file type, file size, potentially moddate, other metadata?, optional binary compare
+   - test if moddate changes on moving / renaming a file
+      - if yes: compare file size + file extension + binary compare
+- Tree display for html? Is it easy? Low priority
+   - alternative: indentation based on folder depth? Should be easier
+   - take inspiration from TreeSizeFree
+- Command line interface
+    - allow all settings to be set via command line, remove full dependency on config files, at least for one source
+    - check if sufficient data is given to run without config file
+    - use the existing code to diff large folders (think about most sensible interface choice)
+- re-implement applying action files (low prioritys)
+
+### Notes for meta script / phone backup
+   - wait for phone and HDD to connect
+   - backup from phone to D
+   - backup from C, D to H
+   - how to do phone most efficiently?
+        - could to a versioned backup of phone to a folder on D:\\ that is not part of the backup, use migrate_backup.py
+           - none of the disadvantages below
+       - could to a versioned backup of phone to D and, independently, to H
+           - Advantage: most elegant and clear; Disadvantage: Network copy must be done twice, prob. slower, battery usage
+             - Counterpoint: Phone is quite fast
+       - could mirror phone to some folder, then hardlink backup from there to F\\Frontdown and H\\Frontdown
+           - Advantage: works; Disadvantage: Double memory usage and every new file copied twice; no phone versions on D:\\
+
+
+## Done (oldest to newest)
+- test run with full backup
+- support multiple sources or write a meta-file to launch multiple instances
+- start the backup in a sub-folder, so we can support multiple sources and log/metadata files don't look like part of the backup
+- Fix json errors being incomprehensible, because the location specified does not match the minified json (pfirsich)
+- Fixed a well hidden bug where some folders would not be recognized as existing in the compare directory due to an sorting / comparing error
+- Introduced proper error handling for inaccessible files
+- Put exludePaths as parameters to relativeWalk to be able to supress Access denied errors and speed up directory scanning
+- track statistics: how many GB copied, GB hardlinked, how many file errors, ...?
+- more accurate condition for failure / success other than the program not having crashed (pfirsich)
+  - In the action html: a new top section with statistics
+- option to deactivate copy (empty folder) in HTML
+- Show "amount to hardlink" and "amount to copy" after scanning
+  - especially important if we do scanning and saving separately
+  - second step: Compute if there is enough free disk space, throw an error if not
+- Restructuring:
+  - lots of code migrated to object-oriented
+  - split the main method into two, one for scanning, one for applying
+  - refactor the applyActions file; move everything but its `__main__` code elsewhere, move everything from backup into a new file
+    backup_job.py, make an object oriented model, have backup and applyActions call methods from backup_job.py
+  - remove exit() statements to call backups from meta .py files. Instead, use exceptions and have a nonzero return value of main()
+  - import config files via pydantic
+- auto-generation of the integration test (see comments in pre-run-cleanup.py)
+- flag to enable / disable copying empty folders
+- make installable, separate tests, venv
+- Merge an existing backup automatically into another backup of the same source
+  - Use case: Keep two backups of the data in different cities, copy the latest version of the backup during a visit
+  - Could be an entry point different from backup.py; probably write as script, not as part of the module
+- Verification of the integration test
+- Restructuring:
+  - relative imports: from Frontdown.basics -> from .basics
+  - put the entry points into separate files outside the package
+- fixed regression: reported error position in json
+- larger restructuring and abstraction of data sources
+- basic FTP support
+- FTP: unit tests for URL, adapt example config
+- FTP integration test
+- Migration to datetime, assume FTP servers to yield UTC times
+    - Phone appears to supply UTC times; see ftp_tests.py and compare to data on phone
+    - there are good reasons to migrate to UTC for moddates, one of them being that datetime.timestamp() relies on system calls for converting datetime objects back to floats. This caused a problem with files / folders with moddates 1970-01-01 (scan the dir '/' instead of '.' or '')
+    - General advice is that one should program timezone aware anyway (https://docs.python.org/3/library/datetime.html, naive vs. aware)
+    - Problem: Path(..).stat().st_mtime is in the local timezone; how do we approach this issue?
+    - os.utime() also likely accepts values in local time, not UTC
+    - change integration test to UTC when done
+- Bugfix: number of files copied does not match number of expected files in production
+  - log all files to be copied, and all files that are actually copied, find the difference
+  - test if the discrepancy between scan and copy because "files scanned" is fixed in production (full backup)
+- availability check (all sources + target), option what to do (prompt / abort)
+- Properly test all new options for handling unavailable files, update the example config file
+- Bug fixed for spurious new directories: wrong treatment of empty new dirs
+- Wildcards at the end (abc/def*) are no longer needed to exclude a folder and all its contents
+  - full backup: remove all unnecessary trailing stars in exclude rules, see if any unwanted folders show up
+
+## Old bugs (might no longer exist / not to be fixed soon)
+- bug: metadata is not updated if the backup is run from applyActions.py
+- debug the issue where empty folders are not recognized as "copy (empty)", on family PC
+
+## Pfirsich's TODO notes
+
+### TODOs
+
+- Caching (optimization for fileDirSet construction and action generation)
+- Hashes - Has to be implemented after caching, since they are pointless before that
+  - Benchmark this properly!
+- Docs & proper readme
+
+If anyone ever uses this (1.0):
+
+- Integration Tests (partially done)
+- Implement move detection (but only if someone complains in the issue tracker)
+
+### Possible features/changes
+
+- Custom comparison methods for single files? (also include "always" then, I'm primarily thinking about TrueCrypt containers)
+- With hashes and move detection: Don't just take into consideration the last backup, but N earlier backups
+  - This sounds cool, since hardlinkbackup does this, but I don't think that this is any useful to be honest, since you would have to have a file, delete it and then have it again somehow. Even if this does happen, it does so very rarely.
+- New folders tend to bloat the action list overview a lot (especially if they include .git folders) - Maybe add an option to simplify these?
+  - covered in my todo for tree style view
+- Maybe add useful excludes to the default.config.json? Such as: (last four are my settings)
+    ```json
+    "-/RECYCLER/",
+    "-/AppData/Roaming/Mozilla/Firefox/Profiles/-/parent.lock",
+    "-/desktop.ini",
+    "-/Windows/Temp/",
+    "hiberfil.sys",
+    "pagefile.sys",
+    "AppData/Local/-",
+    "AppData/LocalLow/-",
+    "Thumbs.db",
+    "ntuser.dat-"
+    ```
+- Volume Shadow Copy to copy open files?
+
+
+### Notes on action list generation
+- with compare_method = ["moddate", "size", "bytes"]: 2m 10s for 7100 files
+- skipping the copying of directories only gains 4 seconds
+- 6 of 6 ctrl+c aborts ended in filecmp.cmp, so that is probably the slowest part
 - compared_method = ["moddate", "size"] only takes a couple of seconds -> hashing is needed, which might still be slower